--- conflicted
+++ resolved
@@ -110,7 +110,6 @@
     }
     drop(tx);
 
-<<<<<<< HEAD
     for handle in handles {
         handle.join().unwrap();
     }
@@ -121,9 +120,6 @@
 fn display_results(open_ports: Vec<u32>) {
     println!();
     let mut open = open_ports;
-=======
-    println!("");
->>>>>>> da333d11
     open.sort();
     if open.is_empty() {
         info!("None of the analysed ports were open");
@@ -183,13 +179,9 @@
                 timeouts_count.load(Ordering::Relaxed)
             );
         }
-<<<<<<< HEAD
 
         io::stdout().flush().unwrap();
 
-        port_index += threads;
-=======
         port_index += total_threads;
->>>>>>> da333d11
     }
 }